--- conflicted
+++ resolved
@@ -255,15 +255,11 @@
 	eq(t, reqBody.Variables.Input.Title, "hello")
 	eq(t, reqBody.Variables.Input.Body, "cash rules everything around me")
 
-<<<<<<< HEAD
-	eq(t, output, `
+	eq(t, output.String(), `
 Creating issue in OWNER/REPO
 
 https://github.com/OWNER/REPO/issues/12
 `)
-=======
-	eq(t, output.String(), "https://github.com/OWNER/REPO/issues/12\n")
->>>>>>> 2c946169
 }
 
 func TestIssueCreate_web(t *testing.T) {
@@ -287,13 +283,9 @@
 	}
 	url := seenCmd.Args[len(seenCmd.Args)-1]
 	eq(t, url, "https://github.com/OWNER/REPO/issues/new")
-<<<<<<< HEAD
-	eq(t, output, `
+	eq(t, output.String(), `
 Creating issue in OWNER/REPO
 
 Opening https://github.com/OWNER/REPO/issues/new in your browser.
 `)
-=======
-	eq(t, output.String(), "Opening https://github.com/OWNER/REPO/issues/new in your browser.\n")
->>>>>>> 2c946169
 }