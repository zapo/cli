<div class="page-responsive">
  <header class="Header header-logged-out js-details-container Details position-relative f4 py-2" role="banner">
    <div class="container-xl d-lg-flex flex-items-center px-3 px-md-4">
      <div class="d-flex flex-justify-between flex-items-center">
        <a class="mr-4" href="https://github.com/" aria-label="Homepage" data-ga-click="GitHub CLI, go to Homepage, CLI landing page main nav (invertocat logo)">
          {% octicon mark-github height:32 class:"text-white" aria-label:github-logo %}
        </a>

        <div class="d-flex flex-items-center">
          <button class="btn-link d-lg-none mt-1 js-details-target" type="button" aria-label="Toggle navigation" aria-expanded="false">
            {% octicon three-bars height:24 class:"text-white" aria-label:menu %}
          </button>
        </div>
      </div>

      <div class="HeaderMenu HeaderMenu--logged-out position-fixed top-0 right-0 bottom-0 height-fit position-lg-relative d-lg-flex flex-justify-between flex-items-center flex-auto">
        <div class="d-flex d-lg-none flex-justify-end border-bottom bg-gray-light p-3">
          <button class="btn-link js-details-target" type="button" aria-label="Toggle navigation" aria-expanded="false">
            {% octicon x height:24 class:"text-gray" aria-label:close %}
          </button>
        </div>

        <nav class="mt-0 px-3 px-lg-0 mb-5 mb-lg-0" aria-label="Global">
          <ul class="d-lg-flex list-style-none">
            <li class="d-block d-lg-flex flex-lg-nowrap flex-lg-items-center border-bottom border-lg-bottom-0 mr-0 mr-lg-3 edge-item-fix position-relative flex-wrap flex-justify-between d-flex flex-items-center ">
              <details class="HeaderMenu-details details-overlay details-reset width-full">
                <summary class="HeaderMenu-summary HeaderMenu-link px-0 py-3 border-0 no-wrap d-block d-lg-inline-block">
                  Why GitHub?
                  <svg x="0px" y="0px" viewBox="0 0 14 8" xml:space="preserve" fill="none" class="icon-chevon-down-mktg position-absolute position-lg-relative">
                    <path d="M1,1l6.2,6L13,1"></path>
                  </svg>
                </summary>
                <div class="dropdown-menu flex-auto rounded-1 bg-white px-0 mt-0 pb-4 p-lg-4 position-relative position-lg-absolute left-0 left-lg-n4">
                  <a href="https://github.com/features" class="py-2 lh-condensed-ultra d-block link-gray-dark no-underline h5 Bump-link--hover" data-ga-click="GitHub CLI, go to Features, CLI landing page main nav">Features <span class="Bump-link-symbol float-right text-normal text-gray-light">&rarr;</span></a>
                  <ul class="list-style-none f5 pb-3">
                    <li class="edge-item-fix"><a href="https://github.com/features/code-review/" class="py-2 lh-condensed-ultra d-block link-gray no-underline f5" data-ga-click="GitHub CLI, go to Code review, CLI landing page main nav">Code review</a></li>
                    <li class="edge-item-fix"><a href="https://github.com/features/project-management/" class="py-2 lh-condensed-ultra d-block link-gray no-underline f5" data-ga-click="GitHub CLI, go to Project management, CLI landing page main nav">Project management</a></li>
                    <li class="edge-item-fix"><a href="https://github.com/features/integrations" class="py-2 lh-condensed-ultra d-block link-gray no-underline f5" data-ga-click="GitHub CLI, go to Integrations, CLI landing page main nav">Integrations</a></li>
                    <li class="edge-item-fix"><a href="https://github.com/features/actions" class="py-2 lh-condensed-ultra d-block link-gray no-underline f5" data-ga-click="GitHub CLI, go to Actions, CLI landing page main nav">Actions</a>
                    <li class="edge-item-fix"><a href="https://github.com/features/packages" class="py-2 lh-condensed-ultra d-block link-gray no-underline f5" data-ga-click="GitHub CLI, go to Package registry, CLI landing page main nav">Packages</a>
                    <li class="edge-item-fix"><a href="https://github.com/features/security" class="py-2 lh-condensed-ultra d-block link-gray no-underline f5" data-ga-click="GitHub CLI, go to Security, CLI landing page main nav">Security</a>
                    <li class="edge-item-fix"><a href="https://github.com/features#team-management" class="py-2 lh-condensed-ultra d-block link-gray no-underline f5" data-ga-click="GitHub CLI, go to Team management, CLI landing page main nav">Team management</a></li>
                    <li class="edge-item-fix"><a href="https://github.com/features#code-hosting" class="py-2 lh-condensed-ultra d-block link-gray no-underline f5" data-ga-click="GitHub CLI, go to Code hosting, CLI landing page main nav">Hosting</a></li>
                  </ul>

                    <ul class="list-style-none mb-0 border-lg-top pt-lg-3">
                      <li class="edge-item-fix"><a href="https://github.com/case-studies" class="py-2 lh-condensed-ultra d-block no-underline link-gray-dark no-underline h5 Bump-link--hover" data-ga-click="GitHub CLI, go to Customer stories, CLI landing page main nav">Customer stories <span class="Bump-link-symbol float-right text-normal text-gray-light">&rarr;</span></a></li>
                      <li class="edge-item-fix"><a href="https://github.com/security" class="py-2 lh-condensed-ultra d-block no-underline link-gray-dark no-underline h5 Bump-link--hover" data-ga-click="GitHub CLI, go to Security, CLI landing page main nav">Security <span class="Bump-link-symbol float-right text-normal text-gray-light">&rarr;</span></a></li>
                    </ul>
                  </div>
                </details>
              </li>
              <li class="border-bottom border-lg-bottom-0 mr-0 mr-lg-3">
                <a href="https://github.com/enterprise" class="HeaderMenu-link no-underline py-3 d-block d-lg-inline-block" data-ga-click="GitHub CLI, go to Enterprise, CLI landing page main nav">Enterprise</a>
              </li>

              <li class="d-block d-lg-flex flex-lg-nowrap flex-lg-items-center border-bottom border-lg-bottom-0 mr-0 mr-lg-3 edge-item-fix position-relative flex-wrap flex-justify-between d-flex flex-items-center ">
                <details class="HeaderMenu-details details-overlay details-reset width-full">
                  <summary class="HeaderMenu-summary HeaderMenu-link px-0 py-3 border-0 no-wrap d-block d-lg-inline-block">
                    Explore
                    <svg x="0px" y="0px" viewBox="0 0 14 8" xml:space="preserve" fill="none" class="icon-chevon-down-mktg position-absolute position-lg-relative">
                      <path d="M1,1l6.2,6L13,1"></path>
                    </svg>
                  </summary>

                  <div class="dropdown-menu flex-auto rounded-1 bg-white px-0 pt-2 pb-0 mt-0 pb-4 p-lg-4 position-relative position-lg-absolute left-0 left-lg-n4">
                    <ul class="list-style-none mb-3">
                      <li class="edge-item-fix"><a href="https://github.com/explore" class="py-2 lh-condensed-ultra d-block link-gray-dark no-underline h5 Bump-link--hover" data-ga-click="GitHub CLI, go to Expore Github, CLI landing page main nav">Explore GitHub <span class="Bump-link-symbol float-right text-normal text-gray-light">&rarr;</span></a></li>
                    </ul>

                    <h4 class="text-gray-light text-normal text-mono f5 mb-2 border-lg-top pt-lg-3">Learn &amp; contribute</h4>
                    <ul class="list-style-none mb-3">
                      <li class="edge-item-fix"><a href="https://github.com/topics" class="py-2 lh-condensed-ultra d-block link-gray no-underline f5" data-ga-click="GitHub CLI, go to Topics, CLI landing page main nav">Topics</a></li>
                      <li class="edge-item-fix"><a href="https://github.com/collections" class="py-2 lh-condensed-ultra d-block link-gray no-underline f5" data-ga-click="GitHub CLI, go to Collections, CLI landing page main nav">Collections</a></li>
                      <li class="edge-item-fix"><a href="https://github.com/trending" class="py-2 lh-condensed-ultra d-block link-gray no-underline f5" data-ga-click="GitHub CLI, go to Trending, CLI landing page main nav">Trending</a></li>
                      <li class="edge-item-fix"><a href="https://lab.github.com/" class="py-2 lh-condensed-ultra d-block link-gray no-underline f5" data-ga-click="GitHub CLI, go to Learning Lab, CLI landing page main nav">Learning Lab</a></li>
                      <li class="edge-item-fix"><a href="https://opensource.guide" class="py-2 lh-condensed-ultra d-block link-gray no-underline f5" data-ga-click="GitHub CLI, go to Open source guides, CLI landing page main nav">Open source guides</a></li>
                    </ul>

                    <h4 class="text-gray-light text-normal text-mono f5 mb-2 border-lg-top pt-lg-3">Connect with others</h4>
                    <ul class="list-style-none mb-0">
                      <li class="edge-item-fix"><a href="https://github.com/events" class="py-2 lh-condensed-ultra d-block link-gray no-underline f5" data-ga-click="GitHub CLI, go to Events, CLI landing page main nav">Events</a></li>
                      <li class="edge-item-fix"><a href="https://github.community" class="py-2 lh-condensed-ultra d-block link-gray no-underline f5" data-ga-click="GitHub CLI, go to Community forum, CLI landing page main nav">Community forum</a></li>
                      <li class="edge-item-fix"><a href="https://education.github.com/" class="py-2 pb-0 lh-condensed-ultra d-block link-gray no-underline f5" data-ga-click="GitHub CLI, go to GitHub Education, CLI landing page main nav">GitHub Education</a></li>
                    </ul>
                  </div>
                </details>
              </li>

              <li class="border-bottom border-lg-bottom-0 mr-0 mr-lg-3">
                <a href="https://github.com/marketplace" class="HeaderMenu-link no-underline py-3 d-block d-lg-inline-block" data-ga-click="GitHub CLI, go to Marketplace, CLI landing page main nav">Marketplace</a>
              </li>

              <li class="d-block d-lg-flex flex-lg-nowrap flex-lg-items-center border-bottom border-lg-bottom-0 mr-0 mr-lg-3 edge-item-fix position-relative flex-wrap flex-justify-between d-flex flex-items-center ">
                <details class="HeaderMenu-details details-overlay details-reset width-full">
                  <summary class="HeaderMenu-summary HeaderMenu-link px-0 py-3 border-0 no-wrap d-block d-lg-inline-block">
                    Pricing
                    <svg x="0px" y="0px" viewBox="0 0 14 8" xml:space="preserve" fill="none" class="icon-chevon-down-mktg position-absolute position-lg-relative">
                      <path d="M1,1l6.2,6L13,1"></path>
                    </svg>
                  </summary>

                  <div class="dropdown-menu flex-auto rounded-1 bg-white px-0 pt-2 pb-4 mt-0 p-lg-4 position-relative position-lg-absolute left-0 left-lg-n4">
                    <a href="https://github.com/pricing" class="pb-2 lh-condensed-ultra d-block link-gray-dark no-underline h5 Bump-link--hover" data-ga-click="GitHub CLI, go to Plans, CLI landing page main nav">Plans <span class="Bump-link-symbol float-right text-normal text-gray-light">&rarr;</span></a>

                    <ul class="list-style-none mb-3">
                      <li class="edge-item-fix"><a href="https://github.com/pricing#feature-comparison" class="py-2 lh-condensed-ultra d-block link-gray no-underline f5" data-ga-click="GitHub CLI, go to Compare plans, CLI landing page main nav">Compare plans</a></li>
                      <li class="edge-item-fix"><a href="https://enterprise.github.com/contact" class="py-2 lh-condensed-ultra d-block link-gray no-underline f5" data-ga-click="GitHub CLI, go to Contact Sales, CLI landing page main nav">Contact Sales</a></li>
                    </ul>

                    <ul class="list-style-none mb-0 border-lg-top pt-lg-3">
                      <li class="edge-item-fix"><a href="https://github.com/nonprofit" class="py-2 lh-condensed-ultra d-block no-underline link-gray-dark no-underline h5 Bump-link--hover" data-ga-click="GitHub CLI, go to Nonprofit, CLI landing page main nav">Nonprofit <span class="Bump-link-symbol float-right text-normal text-gray-light">&rarr;</span></a></li>
                      <li class="edge-item-fix"><a href="https://education.github.com/" class="py-2 pb-0 lh-condensed-ultra d-block no-underline link-gray-dark no-underline h5 Bump-link--hover"  data-ga-click="GitHub CLI, go to Education, CLI landing page main nav">Education <span class="Bump-link-symbol float-right text-normal text-gray-light">&rarr;</span></a></li>
                    </ul>
                  </div>
                </details>
              </li>
            </ul>
          </nav>

          <!--<div class="d-lg-flex flex-items-center px-3 px-lg-0 text-center text-lg-left">
            <a class="HeaderMenu-link no-underline mr-3" href="https://github.com/login?return_to=%2Fjoin%3Fsource%3Dheader-home" data-ga-click="GitHub CLI, go to Sign in, CLI landing page main nav">Sign&nbsp;in</a>
            <a class="HeaderMenu-link d-inline-block no-underline border border-gray-dark rounded-1 px-2 py-1" href="https://github.com/join?source=header-home" data-ga-click="GitHub CLI, go to Sign up, CLI landing page main nav">Sign&nbsp;up</a>
          </div>-->
        </div>
      </div>
  </header>
<<<<<<< HEAD
=======
</div>

<div class="bg-white border-bottom" style="position: sticky; position: -webkit-sticky; top: 0; z-index: 5;">
  <nav class="d-flex container-xl mx-auto px-3 px-md-4">
    <div class="d-flex flex-auto flex-items-center flex-justify-end">
      <a href="{{ "/manual/" | relative_url }}" class="d-none d-sm-inline-block h5-mktg text-normal link-gray-dark py-3 mr-4 no-underline">Manual</a>
      <a href="{{ site.github.latest_release.html_url }}" class="d-none d-sm-inline-block h5-mktg text-normal link-gray-dark py-3 mr-4 no-underline">Release notes</a>
    </div>
  </nav>
>>>>>>> 673d77b2
</div><|MERGE_RESOLUTION|>--- conflicted
+++ resolved
@@ -125,16 +125,4 @@
         </div>
       </div>
   </header>
-<<<<<<< HEAD
-=======
-</div>
-
-<div class="bg-white border-bottom" style="position: sticky; position: -webkit-sticky; top: 0; z-index: 5;">
-  <nav class="d-flex container-xl mx-auto px-3 px-md-4">
-    <div class="d-flex flex-auto flex-items-center flex-justify-end">
-      <a href="{{ "/manual/" | relative_url }}" class="d-none d-sm-inline-block h5-mktg text-normal link-gray-dark py-3 mr-4 no-underline">Manual</a>
-      <a href="{{ site.github.latest_release.html_url }}" class="d-none d-sm-inline-block h5-mktg text-normal link-gray-dark py-3 mr-4 no-underline">Release notes</a>
-    </div>
-  </nav>
->>>>>>> 673d77b2
 </div>